--- conflicted
+++ resolved
@@ -15,11 +15,7 @@
     strategy:
       matrix:
         os: [ubuntu-latest]
-<<<<<<< HEAD
-        toolchain: [nightly]
-=======
         toolchain: [stable, nightly]
->>>>>>> 3197b36b
     runs-on: ${{ matrix.os }}
     steps:
       - name: Checkout
